--- conflicted
+++ resolved
@@ -76,108 +76,6 @@
         BUCKET_NAME,
         "inputs/data_collection/processed_openalex/preprocessed_annotated_abstracts.json",
         download_as="dict",
-<<<<<<< HEAD
-=======
-    )
-
-
-#########TEMPORARY AI GENOMICS GETTERS##########################
-
-
-def get_openalex_ai_genomics_works() -> pd.DataFrame:
-    """Returns dataframe of AI in genomics OpenAlex works. Abstracts are NOT included.
-    Works data includes:
-        - work_id;
-        - doi;
-        - display_name;
-        - publication_year;
-        - publication_date;
-        - cited_by_count
-    """
-    return download_obj(
-        AI_GENOMICS_BUCKET_NAME,
-        "outputs/openalex/ai_genomics_openalex_works.csv",
-        download_as="dataframe",
-    )
-
-
-def get_openalex_ai_genomics_abstracts() -> Dict[str, str]:
-    """Returns a dictionary of AI in genomics OpenAlex abstracts where the key
-    is the work_id and the value is the abstract associated to the work id."""
-    return download_obj(
-        AI_GENOMICS_BUCKET_NAME,
-        "outputs/openalex/ai_genomics_openalex_abstracts.json",
-        download_as="dict",
-    )
-
-
-def get_openalex_ai_works() -> pd.DataFrame:
-    """Returns dataframe of AI OpenAlex works. Abstracts are NOT included.
-    Works data includes:
-        - work_id;
-        - doi;
-        - display_name;
-        - publication_year;
-        - publication_date;
-        - cited_by_count
-    """
-    return download_obj(
-        AI_GENOMICS_BUCKET_NAME,
-        "outputs/openalex/ai_openalex_works.csv",
-        download_as="dataframe",
-    )
-
-
-def get_openalex_ai_abstracts() -> Dict[str, str]:
-    """Returns a dictionary of AI OpenAlex abstracts where the key
-    is the work_id and the value is the abstract associated to the work id."""
-    return download_obj(
-        AI_GENOMICS_BUCKET_NAME,
-        "outputs/openalex/ai_openalex_abstracts.json",
-        download_as="dict",
-    )
-
-
-def get_openalex_genomics_works() -> pd.DataFrame:
-    """Returns dataframe of genomics OpenAlex works. Abstracts are NOT included.
-    Works data includes:
-        - work_id;
-        - doi;
-        - display_name;
-        - publication_year;
-        - publication_date;
-        - cited_by_count
-    """
-    return download_obj(
-        AI_GENOMICS_BUCKET_NAME,
-        "outputs/openalex/genomics_openalex_works.csv",
-        download_as="dataframe",
-    )
-
-
-def get_openalex_genomics_abstracts() -> Dict[str, str]:
-    """Returns a dictionary of genomics OpenAlex abstracts where the key
-    is the work_id and the value is the abstract associated to the work id."""
-    return download_obj(
-        AI_GENOMICS_BUCKET_NAME,
-        "outputs/openalex/genomics_openalex_abstracts.json",
-        download_as="dict",
-    )
-
-
-def get_openalex_institutes() -> pd.DataFrame:
-    """From S3 loads institutes information for work ids, including:
-    - work_id;
-    - auth_display_name;
-    - auth_orcid;
-    - affiliation_string;
-    - inst_id;
-    - year
-    """
-    return download_obj(
-        AI_GENOMICS_BUCKET_NAME,
-        "outputs/openalex/openalex_institutes.csv",
-        download_as="dataframe",
     )
 
 
@@ -211,19 +109,4 @@
         BUCKET_NAME,
         f"{directory}{fname}",
         download_as="dict",
-    )
-
-
-# We didn't use this table - it looks like it would need cleaning up if you were keen
-# to use meSH information
-def get_openalex_mesh() -> pd.DataFrame:
-    """From S3 loads openalex mesh information, including:
-    - word_id;
-    - meSH code;
-    """
-    return download_obj(
-        AI_GENOMICS_BUCKET_NAME,
-        "outputs/openalex/openalex_mesh.csv",
-        download_as="dataframe",
->>>>>>> 77af0316
     )